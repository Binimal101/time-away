[project]
name = "idea-generator"
version = "0.1.0"
description = "Add your description here"
readme = "README.md"
requires-python = ">=3.13"
dependencies = [
    "jupyter>=1.1.1",
    "pandas>=2.3.2",
    "scrapy>=2.13.3",
    "pydantic>=2.11.9",
    "pymongo>=4.15.1",
<<<<<<< HEAD
    "google-generativeai>=0.8.2",
    "mcp>=1.10.0",
    "python-dotenv>=1.0.1"
=======
    "pytest>=7.0.0",
    "mongomock>=4.1.0",
    "python-dotenv>=1.0.0",
    "faker>=19.0.0"
>>>>>>> b39a42ec
]
[tool.setuptools]
py-modules = []

[tool.pytest.ini_options]
testpaths = ["tests"]
python_files = ["test_*.py", "*_test.py"]
python_classes = ["Test*"]
python_functions = ["test_*"]
addopts = "-v --tb=short"<|MERGE_RESOLUTION|>--- conflicted
+++ resolved
@@ -10,16 +10,12 @@
     "scrapy>=2.13.3",
     "pydantic>=2.11.9",
     "pymongo>=4.15.1",
-<<<<<<< HEAD
-    "google-generativeai>=0.8.2",
-    "mcp>=1.10.0",
-    "python-dotenv>=1.0.1"
-=======
-    "pytest>=7.0.0",
-    "mongomock>=4.1.0",
-    "python-dotenv>=1.0.0",
-    "faker>=19.0.0"
->>>>>>> b39a42ec
+"google-generativeai>=0.8.2",
+"mcp>=1.10.0",
+"python-dotenv>=1.0.1",
+"pytest>=7.0.0",
+"mongomock>=4.1.0",
+"faker>=19.0.0"
 ]
 [tool.setuptools]
 py-modules = []
